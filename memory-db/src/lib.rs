--- conflicted
+++ resolved
@@ -27,14 +27,10 @@
 extern crate alloc;
 #[cfg(test)] extern crate keccak_hasher;
 
-<<<<<<< HEAD
 use hash_db::{HashDB, HashDBRef, PlainDB, PlainDBRef, Hasher as KeyHasher,
 	AsHashDB, AsPlainDB, Prefix};
-=======
-use hash_db::{HashDB, HashDBRef, PlainDB, PlainDBRef, Hasher as KeyHasher, AsHashDB, AsPlainDB};
 use parity_util_mem::{MallocSizeOf, MallocSizeOfOps};
 #[cfg(feature = "deprecated")]
->>>>>>> eeac2c30
 #[cfg(feature = "std")]
 use heapsize::HeapSizeOf;
 #[cfg(feature = "std")]
@@ -159,11 +155,7 @@
 	KF: KeyFunction<H>,
 	<KF as KeyFunction<H>>::Key: Eq + MaybeDebug,
 				T: Eq + MaybeDebug,
-<<<<<<< HEAD
-{ }
-=======
 {}
->>>>>>> eeac2c30
  
 pub trait KeyFunction<H: KeyHasher> {
 	type Key: Send + Sync + Clone + hash::Hash + Eq;
@@ -188,7 +180,6 @@
 	prefixed_key
 }
 
-<<<<<<< HEAD
 #[test]
 fn test_ordered_prefixed_key() {
 	use keccak_hasher::KeccakHasher;
@@ -229,8 +220,6 @@
 	fn estimate_enc_len(input: usize) -> usize { input }
 }
 
-=======
->>>>>>> eeac2c30
 /// Make database key from hash and prefix.
 ///
 /// The scheme allows byte ordering of key depending on prefix (can iterate
