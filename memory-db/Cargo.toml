[package]
name = "memory-db"
<<<<<<< HEAD
version = "0.9.2"
=======
version = "0.11.0"
>>>>>>> 909b9211
authors = ["Parity Technologies <admin@parity.io>"]
description = "In-memory implementation of hash-db, useful for tests"
repository = "https://github.com/paritytech/parity-common"
license = "Apache-2.0"

[dependencies]
heapsize = "0.4"
<<<<<<< HEAD
hash-db = { path = "../hash-db", default-features = false, version = "0.9.0"}
hashbrown = "0.1"

[dev-dependencies]
keccak-hasher = { path = "../test-support/keccak-hasher", default-features = false, version = "0.2.1"}
=======
hash-db = { path = "../hash-db", version = "0.11.0"}

[dev-dependencies]
keccak-hasher = { path = "../test-support/keccak-hasher", version = "0.11.0"}
>>>>>>> 909b9211
criterion = "0.2.8"

[features]
default = ["std"]
std = [
  "hash-db/std",
]

[[bench]]
name = "bench"
harness = false<|MERGE_RESOLUTION|>--- conflicted
+++ resolved
@@ -1,10 +1,6 @@
 [package]
 name = "memory-db"
-<<<<<<< HEAD
-version = "0.9.2"
-=======
 version = "0.11.0"
->>>>>>> 909b9211
 authors = ["Parity Technologies <admin@parity.io>"]
 description = "In-memory implementation of hash-db, useful for tests"
 repository = "https://github.com/paritytech/parity-common"
@@ -12,18 +8,11 @@
 
 [dependencies]
 heapsize = "0.4"
-<<<<<<< HEAD
-hash-db = { path = "../hash-db", default-features = false, version = "0.9.0"}
+hash-db = { path = "../hash-db", default-features = false, version = "0.11.0"}
 hashbrown = "0.1"
 
 [dev-dependencies]
-keccak-hasher = { path = "../test-support/keccak-hasher", default-features = false, version = "0.2.1"}
-=======
-hash-db = { path = "../hash-db", version = "0.11.0"}
-
-[dev-dependencies]
 keccak-hasher = { path = "../test-support/keccak-hasher", version = "0.11.0"}
->>>>>>> 909b9211
 criterion = "0.2.8"
 
 [features]
