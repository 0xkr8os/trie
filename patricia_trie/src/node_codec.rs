--- conflicted
+++ resolved
@@ -43,23 +43,13 @@
 	/// Returns an empty node
 	fn empty_node() -> Vec<u8>;
 
-<<<<<<< HEAD
 	/// Returns an encoded leaf node
-	fn leaf_node(partial: &[u8], value: &[u8]) -> ElasticArray1024<u8>;
-=======
-	/// Returns an encoded leaft node
 	fn leaf_node(partial: &[u8], value: &[u8]) -> Vec<u8>;
->>>>>>> 38c8e8ec
 
 	/// Returns an encoded extension node
 	fn ext_node(partial: &[u8], child_ref: ChildReference<H::Out>) -> Vec<u8>;
 
-<<<<<<< HEAD
-	/// Returns an encoded branch node. Takes an iterator yielding `ChildReference<H::Out>` as an optional value
-	fn branch_node<I>(children: I, value: Option<ElasticArray128<u8>>) -> ElasticArray1024<u8>
-=======
 	/// Returns an encoded branch node. Takes an iterator yielding `ChildReference<H::Out>` and an optional value
 	fn branch_node<I>(children: I, value: Option<ElasticArray128<u8>>) -> Vec<u8>
->>>>>>> 38c8e8ec
 	where I: IntoIterator<Item=Option<ChildReference<H::Out>>>;
 }