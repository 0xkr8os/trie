--- conflicted
+++ resolved
@@ -212,15 +212,11 @@
 	) -> Result<Option<Q::Item>, TrieHash<L>, CError<L>> where 'a: 'key;
 
 	/// Returns a depth-first iterator over the elements of trie.
-<<<<<<< HEAD
-	fn iter<'a>(&'a self) -> Result<Box<TrieIterator<L, Item = TrieItem<TrieHash<L>, CError<L> >> + 'a>, TrieHash<L>, CError<L>>;
-=======
 	fn iter<'a>(&'a self) -> Result<
-		Box<dyn TrieIterator<H, C, Item = TrieItem<H::Out, C::Error >> + 'a>,
-		H::Out,
-		C::Error,
+		Box<dyn TrieIterator<L, Item = TrieItem<TrieHash<L>, CError<L> >> + 'a>,
+		TrieHash<L>,
+		CError<L>
 	>;
->>>>>>> eeac2c30
 }
 
 /// A key-value datastore implemented as a database-backed modified Merkle tree.
@@ -320,15 +316,11 @@
 		wrapper!(self, get_with, key, query)
 	}
 
-<<<<<<< HEAD
-	fn iter<'a>(&'a self) -> Result<Box<TrieIterator<L, Item = TrieItem<TrieHash<L>, CError<L>>> + 'a>, TrieHash<L>, CError<L>> {
-=======
 	fn iter<'a>(&'a self) -> Result<
-		Box<dyn TrieIterator<H, C, Item = TrieItem<H::Out, C::Error>> + 'a>,
-		H::Out,
-		C::Error,
+		Box<dyn TrieIterator<L, Item = TrieItem<TrieHash<L>, CError<L>>> + 'a>,
+		TrieHash<L>,
+		CError<L>,
 	> {
->>>>>>> eeac2c30
 		wrapper!(self, iter,)
 	}
 }
@@ -345,15 +337,9 @@
 	/// Create new immutable instance of Trie.
 	pub fn readonly(
 		&self,
-<<<<<<< HEAD
-		db: &'db HashDBRef<L::H, DBValue>,
+		db: &'db dyn HashDBRef<L::H, DBValue>,
 		root: &'db TrieHash<L>
 	) -> Result<TrieKinds<'db, L>, TrieHash<L>, CError<L>> {
-=======
-		db: &'db dyn HashDBRef<H, DBValue>,
-		root: &'db H::Out
-	) -> Result<TrieKinds<'db, H, C>, H::Out, <C as NodeCodec<H>>::Error> {
->>>>>>> eeac2c30
 		match self.spec {
 			TrieSpec::Generic => Ok(TrieKinds::Generic(TrieDB::new(db, root)?)),
 			TrieSpec::Secure => Ok(TrieKinds::Secure(SecTrieDB::new(db, root)?)),
@@ -362,15 +348,11 @@
 	}
 
 	/// Create new mutable instance of Trie.
-<<<<<<< HEAD
-	pub fn create(&self, db: &'db mut HashDB<L::H, DBValue>, root: &'db mut TrieHash<L>) -> Box<TrieMut<L> + 'db> {
-=======
 	pub fn create(
 		&self,
-		db: &'db mut dyn HashDB<H, DBValue>,
-		root: &'db mut H::Out,
-	) -> Box<dyn TrieMut<H, C> + 'db> {
->>>>>>> eeac2c30
+		db: &'db mut dyn HashDB<L::H, DBValue>,
+		root: &'db mut TrieHash<L>,
+	) -> Box<dyn TrieMut<L> + 'db> {
 		match self.spec {
 			TrieSpec::Generic => Box::new(TrieDBMut::<L>::new(db, root)),
 			TrieSpec::Secure => Box::new(SecTrieDBMut::<L>::new(db, root)),
@@ -381,15 +363,9 @@
 	/// Create new mutable instance of trie and check for errors.
 	pub fn from_existing(
 		&self,
-<<<<<<< HEAD
-		db: &'db mut HashDB<L::H, DBValue>,
+		db: &'db mut dyn HashDB<L::H, DBValue>,
 		root: &'db mut TrieHash<L>,
-	) -> Result<Box<TrieMut<L> + 'db>, TrieHash<L>, CError<L>> {
-=======
-		db: &'db mut dyn HashDB<H, DBValue>,
-		root: &'db mut H::Out
-	) -> Result<Box<dyn TrieMut<H,C> + 'db>, H::Out, <C as NodeCodec<H>>::Error> {
->>>>>>> eeac2c30
+	) -> Result<Box<dyn TrieMut<L> + 'db>, TrieHash<L>, CError<L>> {
 		match self.spec {
 			TrieSpec::Generic => Ok(Box::new(TrieDBMut::<L>::from_existing(db, root)?)),
 			TrieSpec::Secure => Ok(Box::new(SecTrieDBMut::<L>::from_existing(db, root)?)),
