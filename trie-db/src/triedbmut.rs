// Copyright 2017, 2018 Parity Technologies
//
// Licensed under the Apache License, Version 2.0 (the "License");
// you may not use this file except in compliance with the License.
// You may obtain a copy of the License at
//
//     http://www.apache.org/licenses/LICENSE-2.0
//
// Unless required by applicable law or agreed to in writing, software
// distributed under the License is distributed on an "AS IS" BASIS,
// WITHOUT WARRANTIES OR CONDITIONS OF ANY KIND, either express or implied.
// See the License for the specific language governing permissions and
// limitations under the License.

//! In-memory trie representation.

use super::{Result, TrieError, TrieMut};
use super::lookup::Lookup;
use super::node::Node as EncodedNode;
use node_codec::NodeCodec;
use super::{DBValue, node::NodeKey};

use hash_db::{HashDB, Hasher};
use nibbleslice::{self, NibbleSlice, combine_encoded};

use std::collections::{HashSet, VecDeque};
use std::marker::PhantomData;
use std::mem;
use std::ops::Index;
use std::{fmt::Debug, hash::Hash};

// For lookups into the Node storage buffer.
// This is deliberately non-copyable.
#[derive(Debug)]
struct StorageHandle(usize);

// Handles to nodes in the trie.
#[derive(Debug)]
enum NodeHandle<H> {
	/// Loaded into memory.
	InMemory(StorageHandle),
	/// Either a hash or an inline node
	Hash(H),
}

impl<H> From<StorageHandle> for NodeHandle<H> {
	fn from(handle: StorageHandle) -> Self {
		NodeHandle::InMemory(handle)
	}
}

fn empty_children<H>() -> Box<[Option<NodeHandle<H>>; 16]> {
	Box::new([
		None, None, None, None, None, None, None, None,
		None, None, None, None, None, None, None, None,
	])
}

/// Node types in the Trie.
#[derive(Debug)]
enum Node<H> {
	/// Empty node.
	Empty,
	/// A leaf node contains the end of a key and a value.
	/// This key is encoded from a `NibbleSlice`, meaning it contains
	/// a flag indicating it is a leaf.
	Leaf(NodeKey, DBValue),
	/// An extension contains a shared portion of a key and a child node.
	/// The shared portion is encoded from a `NibbleSlice` meaning it contains
	/// a flag indicating it is an extension.
	/// The child node is always a branch.
	Extension(NodeKey, NodeHandle<H>),
	/// A branch has up to 16 children and an optional value.
	Branch(Box<[Option<NodeHandle<H>>; 16]>, Option<DBValue>),
	/// Branch node with support for a nibble (to avoid extension node)
	NibbledBranch(NodeKey, Box<[Option<NodeHandle<H>>; 16]>, Option<DBValue>),
}

impl<O> Node<O>
where
	O: AsRef<[u8]> + AsMut<[u8]> + Default + Debug + PartialEq + Eq + Hash + Send + Sync + Clone + Copy
{
	// load an inline node into memory or get the hash to do the lookup later.
	fn inline_or_hash<C, H>(
		node: &[u8],
		db: &HashDB<H, DBValue>,
		storage: &mut NodeStorage<H::Out>
	) -> NodeHandle<H::Out>
	where
		C: NodeCodec<H>,
		H: Hasher<Out = O>,
	{
		C::try_decode_hash(&node)
			.map(NodeHandle::Hash)
			.unwrap_or_else(|| {
				let child = Node::from_encoded::<C, H>(node, db, storage);
				NodeHandle::InMemory(storage.alloc(Stored::New(child)))
			})
	}

	// decode a node from encoded bytes without getting its children.
	fn from_encoded<'a, 'b, C, H>(data: &'a[u8], db: &HashDB<H, DBValue>, storage: &'b mut NodeStorage<H::Out>) -> Self
	where C: NodeCodec<H>, H: Hasher<Out = O>,
	{
		let dec_children = |encoded_children: &[Option<&'a [u8]>; 16], storage: &'b mut NodeStorage<H::Out>| {
			let mut child = |i:usize| {
					encoded_children[i].map(|data|
						Self::inline_or_hash::<C, H>(data, db, storage)
					)
				};

				Box::new([
					child(0), child(1), child(2), child(3),
					child(4), child(5), child(6), child(7),
					child(8), child(9), child(10), child(11),
					child(12), child(13), child(14), child(15),
				])
		};

		match C::decode(data).expect("encoded bytes read from db; qed") {
			EncodedNode::Empty => Node::Empty,
			EncodedNode::Leaf(k, v) => Node::Leaf(k.encoded(true), DBValue::from_slice(&v)),
			EncodedNode::Extension(key, cb) => {
				Node::Extension(
					key.encoded(false),
					Self::inline_or_hash::<C, H>(cb, db, storage))
				},
				EncodedNode::Branch(encoded_children, val) => {
					let children = dec_children(&encoded_children, storage);
					Node::Branch(children, val.map(DBValue::from_slice))
				},
				EncodedNode::NibbledBranch(k, encoded_children, val) => {
					let children = dec_children(&encoded_children, storage);
					// TODO slice currently encoded as extension: makes sense to replace bit id
					// TODO this bit info does not seem to be use anywhere -> remove decoding code??
					Node::NibbledBranch(k.encoded(false), children, val.map(DBValue::from_slice))
				},
		}
	}

	// TODO: parallelize
	fn into_encoded<F, C, H>(self, mut child_cb: F) -> Vec<u8>
	where
		C: NodeCodec<H>,
		F: FnMut(NodeHandle<H::Out>, &NodeKey) -> ChildReference<H::Out>,
		H: Hasher<Out = O>,
	{
		match self {
			Node::Empty => C::empty_node(),
			Node::Leaf(partial, value) => C::leaf_node(&partial, &value),
			Node::Extension(partial, child) => C::ext_node(&partial, child_cb(child, &partial)),
			Node::Branch(mut children, value) => {
				C::branch_node(
					// map the `NodeHandle`s from the Branch to `ChildReferences`
					children.iter_mut()
						.map(Option::take)
						.enumerate()
						.map(|(i, maybe_child)|
							maybe_child.map(|child| child_cb(child, &NibbleSlice::new_offset(&[i as u8], 1).encoded(false)))
						),
					value.as_ref().map(|v|&v[..])
				)
			},
			Node::NibbledBranch(partial, mut children, value) => {
				C::branch_node_nibbled(
					&partial,
					// map the `NodeHandle`s from the Branch to `ChildReferences`
					children.iter_mut()
						.map(Option::take)
						.map(|maybe_child|
							maybe_child.map(|child| child_cb(child))
						),
					value.as_ref().map(|v|&v[..])
				)
			},
		}
	}
}

// post-inspect action.
enum Action<H> {
	// Replace a node with a new one.
	Replace(Node<H>),
	// Restore the original node. This trusts that the node is actually the original.
	Restore(Node<H>),
	// if it is a new node, just clears the storage.
	Delete,
}

// post-insert action. Same as action without delete
enum InsertAction<H> {
	// Replace a node with a new one.
	Replace(Node<H>),
	// Restore the original node.
	Restore(Node<H>),
}

impl<H> InsertAction<H> {
	fn into_action(self) -> Action<H> {
		match self {
			InsertAction::Replace(n) => Action::Replace(n),
			InsertAction::Restore(n) => Action::Restore(n),
		}
	}

	// unwrap the node, disregarding replace or restore state.
	fn unwrap_node(self) -> Node<H> {
		match self {
			InsertAction::Replace(n) | InsertAction::Restore(n) => n,
		}
	}
}

// What kind of node is stored here.
enum Stored<H> {
	// A new node.
	New(Node<H>),
	// A cached node, loaded from the DB.
	Cached(Node<H>, H),
}

/// Used to build a collection of child nodes from a collection of `NodeHandle`s
pub enum ChildReference<HO> { // `HO` is e.g. `H256`, i.e. the output of a `Hasher`
	Hash(HO),
	Inline(HO, usize), // usize is the length of the node data we store in the `H::Out`
}

/// Compact and cache-friendly storage for Trie nodes.
struct NodeStorage<H> {
	nodes: Vec<Stored<H>>,
	free_indices: VecDeque<usize>,
}

impl<H> NodeStorage<H> {
	/// Create a new storage.
	fn empty() -> Self {
		NodeStorage {
			nodes: Vec::new(),
			free_indices: VecDeque::new(),
		}
	}

	/// Allocate a new node in the storage.
	fn alloc(&mut self, stored: Stored<H>) -> StorageHandle {
		if let Some(idx) = self.free_indices.pop_front() {
			self.nodes[idx] = stored;
			StorageHandle(idx)
		} else {
			self.nodes.push(stored);
			StorageHandle(self.nodes.len() - 1)
		}
	}

	/// Remove a node from the storage, consuming the handle and returning the node.
	fn destroy(&mut self, handle: StorageHandle) -> Stored<H> {
		let idx = handle.0;

		self.free_indices.push_back(idx);
		mem::replace(&mut self.nodes[idx], Stored::New(Node::Empty))
	}
}

impl<'a, H> Index<&'a StorageHandle> for NodeStorage<H> {
	type Output = Node<H>;

	fn index(&self, handle: &'a StorageHandle) -> &Node<H> {
		match self.nodes[handle.0] {
			Stored::New(ref node) => node,
			Stored::Cached(ref node, _) => node,
		}
	}
}

/// A `Trie` implementation using a generic `HashDB` backing database.
///
/// Use it as a `TrieMut` trait object. You can use `db()` to get the backing database object.
/// Note that changes are not committed to the database until `commit` is called.
/// Querying the root or dropping the trie will commit automatically.
///
/// # Example
/// ```
/// extern crate trie_db;
/// extern crate reference_trie;
/// extern crate hash_db;
/// extern crate keccak_hasher;
/// extern crate memory_db;
///
/// use hash_db::Hasher;
/// use reference_trie::{RefTrieDBMut, TrieMut};
/// use trie_db::DBValue;
/// use keccak_hasher::KeccakHasher;
/// use memory_db::*;
///
/// fn main() {
///   let mut memdb = MemoryDB::<KeccakHasher, HashKey<_>, DBValue>::default();
///   let mut root = Default::default();
///   let mut t = RefTrieDBMut::new(&mut memdb, &mut root);
///   assert!(t.is_empty());
///   assert_eq!(*t.root(), KeccakHasher::hash(&[0u8][..]));
///   t.insert(b"foo", b"bar").unwrap();
///   assert!(t.contains(b"foo").unwrap());
///   assert_eq!(t.get(b"foo").unwrap().unwrap(), DBValue::from_slice(b"bar"));
///   t.remove(b"foo").unwrap();
///   assert!(!t.contains(b"foo").unwrap());
/// }
/// ```
pub struct TrieDBMut<'a, H, C>
where
	H: Hasher + 'a,
	C: NodeCodec<H>
{
	storage: NodeStorage<H::Out>,
	db: &'a mut HashDB<H, DBValue>,
	root: &'a mut H::Out,
	root_handle: NodeHandle<H::Out>,
	death_row: HashSet<(H::Out, NodeKey)>,
	/// The number of hash operations this trie has performed.
	/// Note that none are performed until changes are committed.
	hash_count: usize,
	marker: PhantomData<C>, // TODO: rpheimer: "we could have the NodeCodec trait take &self to its methods and then we don't need PhantomData. we can just store an instance of C: NodeCodec in the trie struct. If it's a ZST it won't have any additional overhead anyway"
}

pub struct TrieDBMutNoExt<'a, H, C>(TrieDBMut<'a, H, C>)
where
	H: Hasher + 'a,
	C: NodeCodec<H>;

impl<'a, H, C> TrieDBMutNoExt<'a, H, C>
where
	H: Hasher,
	C: NodeCodec<H>
{
	/// Create a new trie with backing database `db` and empty `root`.
	pub fn new(db: &'a mut HashDB<H, DBValue>, root: &'a mut H::Out) -> Self {
		TrieDBMutNoExt(TrieDBMut::new(db, root))
	}

	/// Create a new trie with the backing database `db` and `root.
	/// Returns an error if `root` does not exist.
	pub fn from_existing(db: &'a mut HashDB<H, DBValue>, root: &'a mut H::Out) -> Result<Self, H::Out, C::Error> {
		Ok(TrieDBMutNoExt(TrieDBMut::from_existing(db, root)?))
	}

	/// Get the backing database.
	pub fn db(&self) -> &HashDB<H, DBValue> {
		self.0.db()
	}

	/// Get the backing database mutably.
	pub fn db_mut(&mut self) -> &mut HashDB<H, DBValue> {
		self.0.db_mut()
	}

	/// Commit the in-memory changes to disk, freeing their storage and
	/// updating the state root.
	pub fn commit(&mut self) {
		self.0.commit()
	}

}


impl<'a, H, C> TrieDBMut<'a, H, C>
where
	H: Hasher,
	C: NodeCodec<H>
{
	/// Create a new trie with backing database `db` and empty `root`.
	pub fn new(db: &'a mut HashDB<H, DBValue>, root: &'a mut H::Out) -> Self {
		*root = C::hashed_null_node();
		let root_handle = NodeHandle::Hash(C::hashed_null_node());

		TrieDBMut {
			storage: NodeStorage::empty(),
			db: db,
			root: root,
			root_handle: root_handle,
			death_row: HashSet::new(),
			hash_count: 0,
			marker: PhantomData,
		}
	}

	/// Create a new trie with the backing database `db` and `root.
	/// Returns an error if `root` does not exist.
	pub fn from_existing(db: &'a mut HashDB<H, DBValue>, root: &'a mut H::Out) -> Result<Self, H::Out, C::Error> {
		if !db.contains(root, nibbleslice::EMPTY_ENCODED) {
			return Err(Box::new(TrieError::InvalidStateRoot(*root)));
		}

		let root_handle = NodeHandle::Hash(*root);
		Ok(TrieDBMut {
			storage: NodeStorage::empty(),
			db: db,
			root: root,
			root_handle: root_handle,
			death_row: HashSet::new(),
			hash_count: 0,
			marker: PhantomData,
		})
	}
	/// Get the backing database.
	pub fn db(&self) -> &HashDB<H, DBValue> {
		self.db
	}

	/// Get the backing database mutably.
	pub fn db_mut(&mut self) -> &mut HashDB<H, DBValue> {
		self.db
	}

	// cache a node by hash
	fn cache(&mut self, hash: H::Out, key: &[u8]) -> Result<StorageHandle, H::Out, C::Error> {
		let node_encoded = self.db.get(&hash, key).ok_or_else(|| Box::new(TrieError::IncompleteDatabase(hash)))?;
		let node = Node::from_encoded::<C, H>(
			&node_encoded,
			&*self.db,
			&mut self.storage
		);
		Ok(self.storage.alloc(Stored::Cached(node, hash)))
	}

	// inspect a node, choosing either to replace, restore, or delete it.
	// if restored or replaced, returns the new node along with a flag of whether it was changed.
	fn inspect<F>(&mut self, stored: Stored<H::Out>, key: NodeKey, inspector: F) -> Result<Option<(Stored<H::Out>, bool)>, H::Out, C::Error>
	where F: FnOnce(&mut Self, Node<H::Out>, NodeKey) -> Result<Action<H::Out>, H::Out, C::Error> {
		Ok(match stored {
			Stored::New(node) => match inspector(self, node, key)? {
				Action::Restore(node) => Some((Stored::New(node), false)),
				Action::Replace(node) => Some((Stored::New(node), true)),
				Action::Delete => None,
			},
			Stored::Cached(node, hash) => match inspector(self, node, key.clone())? {
				Action::Restore(node) => Some((Stored::Cached(node, hash), false)),
				Action::Replace(node) => {
					self.death_row.insert((hash, key));
					Some((Stored::New(node), true))
				}
				Action::Delete => {
					self.death_row.insert((hash, key));
					None
				}
			},
		})
	}

	// walk the trie, attempting to find the key's node.
	fn lookup<'x, 'key>(&'x self, mut partial: NibbleSlice<'key>, handle: &NodeHandle<H::Out>) -> Result<Option<DBValue>, H::Out, C::Error>
		where 'x: 'key
	{
		let mut handle = handle;
		loop {
			let (mid, child) = match *handle {
				NodeHandle::Hash(ref hash) => return Lookup {
					db: &self.db,
					query: DBValue::from_slice,
					hash: hash.clone(),
					marker: PhantomData::<C>,
				}.look_up(partial),
				NodeHandle::InMemory(ref handle) => match self.storage[handle] {
					Node::Empty => return Ok(None),
					Node::Leaf(ref key, ref value) => {
						if NibbleSlice::from_encoded(key).0 == partial {
							return Ok(Some(DBValue::from_slice(value)));
						} else {
							return Ok(None);
						}
					},
					Node::Extension(ref slice, ref child) => {
						let slice = NibbleSlice::from_encoded(slice).0;
						if partial.starts_with(&slice) {
							(slice.len(), child)
						} else {
							return Ok(None);
						}
					},
					Node::Branch(ref children, ref value) => {
						if partial.is_empty() {
							return Ok(value.as_ref().map(|v| DBValue::from_slice(v)));
						} else {
							let idx = partial.at(0);
							match children[idx as usize].as_ref() {
								Some(child) => (1, child),
								None => return Ok(None),
							}
						}
					},
					Node::NibbledBranch(ref slice, ref children, ref value) => {
						let slice = NibbleSlice::from_encoded(slice).0;
						if partial.is_empty() {
							return Ok(value.as_ref().map(|v| DBValue::from_slice(v)));
						} else if partial.starts_with(&slice) {
							let idx = partial.at(0);
							match children[idx as usize].as_ref() {
								Some(child) => (1 + slice.len(), child),
								None => return Ok(None),
							}
						} else {
							return Ok(None)
						}
					},
				}
			};

			partial = partial.mid(mid);
			handle = child;
		}
	}

	/// insert a key-value pair into the trie, creating new nodes if necessary.
	fn insert_at(&mut self, handle: NodeHandle<H::Out>, partial: NibbleSlice, key: NodeKey, value: DBValue, old_val: &mut Option<DBValue>) -> Result<(StorageHandle, bool), H::Out, C::Error> {
		let h = match handle {
			NodeHandle::InMemory(h) => h,
			NodeHandle::Hash(h) => self.cache(h, &key)?,
		};
<<<<<<< HEAD
		let stored = self.storage.destroy(h); // cache then destroy for hash handle (handle being root in most case), direct access somehow?
		let (new_stored, changed) = self.inspect(stored, move |trie, stored| {
			trie.insert_inspector(stored, partial, value, old_val).map(|a| a.into_action())
=======
		let stored = self.storage.destroy(h);
		let (new_stored, changed) = self.inspect(stored, key, move |trie, stored, key| {
			trie.insert_inspector(stored, partial, key, value, old_val).map(|a| a.into_action())
>>>>>>> 00fdfe88
		})?.expect("Insertion never deletes.");

		Ok((self.storage.alloc(new_stored), changed))
	}

	fn insert_at_no_ext(&mut self, handle: NodeHandle<H::Out>, partial: NibbleSlice, value: DBValue, old_val: &mut Option<DBValue>) -> Result<(StorageHandle, bool), H::Out, C::Error> {
		let h = match handle {
			NodeHandle::InMemory(h) => h,
			NodeHandle::Hash(h) => self.cache(h)?,
		};
		let stored = self.storage.destroy(h); // cache then destroy for hash handle (handle being root in most case), direct access somehow?
		let (new_stored, changed) = self.inspect(stored, move |trie, stored| {
			trie.insert_inspector_no_ext(stored, partial, value, old_val).map(|a| a.into_action())
		})?.expect("Insertion never deletes.");

		Ok((self.storage.alloc(new_stored), changed))
	}


	/// the insertion inspector.
	fn insert_inspector(&mut self, node: Node<H::Out>, partial: NibbleSlice, key: NodeKey, value: DBValue, old_val: &mut Option<DBValue>) -> Result<InsertAction<H::Out>, H::Out, C::Error> {
		trace!(target: "trie", "augmented (partial: {:?}, value: {:#x?})", partial, value);

		Ok(match node {
			Node::Empty => {
				trace!(target: "trie", "empty: COMPOSE");
				InsertAction::Replace(Node::Leaf(partial.encoded(true), value))
			}
			Node::Branch(mut children, stored_value) => {
				trace!(target: "trie", "branch: ROUTE,AUGMENT");

				if partial.is_empty() {
					let unchanged = stored_value.as_ref() == Some(&value);
					let branch = Node::Branch(children, Some(value));
					*old_val = stored_value;

					match unchanged {
						true => InsertAction::Restore(branch),
						false => InsertAction::Replace(branch),
					}
				} else {
					let idx = partial.at(0) as usize;
					if let Some(child) = children[idx].take() {
						let child_key = combine_encoded(&key, &partial.encoded_leftmost(1, false));
						let partial = partial.mid(1);
						// original had something there. recurse down into it.
						let (new_child, changed) = self.insert_at(child, partial, child_key, value, old_val)?;
						children[idx] = Some(new_child.into());
						if !changed {
							// the new node we composed didn't change. that means our branch is untouched too.
							return Ok(InsertAction::Restore(Node::Branch(children, stored_value)));
						}
					} else {
						// original had nothing there. compose a leaf.
						let partial = partial.mid(1);
						let leaf = self.storage.alloc(Stored::New(Node::Leaf(partial.encoded(true), value)));
						children[idx] = Some(leaf.into());
					}

					InsertAction::Replace(Node::Branch(children, stored_value))
				}
			}
			Node::Leaf(encoded, stored_value) => {
				let existing_key = NibbleSlice::from_encoded(&encoded).0;
				let cp = partial.common_prefix(&existing_key);
				if cp == existing_key.len() && cp == partial.len() {
					trace!(target: "trie", "equivalent-leaf: REPLACE");
					// equivalent leaf.
					let unchanged = stored_value == value;
					*old_val = Some(stored_value);

					match unchanged {
						// unchanged. restore
						true => InsertAction::Restore(Node::Leaf(encoded.clone(), value)),
						false => InsertAction::Replace(Node::Leaf(encoded.clone(), value)),
					}
				} else if cp == 0 {
					trace!(target: "trie", "no-common-prefix, not-both-empty (exist={:?}; new={:?}): TRANSMUTE,AUGMENT", existing_key.len(), partial.len());

					// one of us isn't empty: transmute to branch here
					let mut children = empty_children();
					let branch = if existing_key.is_empty() {
						// always replace since branch isn't leaf.
						Node::Branch(children, Some(stored_value))
					} else {
						let idx = existing_key.at(0) as usize;
						let new_leaf = Node::Leaf(existing_key.mid(1).encoded(true), stored_value);
						children[idx] = Some(self.storage.alloc(Stored::New(new_leaf)).into());

						Node::Branch(children, None)
					};

					// always replace because whatever we get out here is not the branch we started with.
					let child_key = key;
					let branch_action = self.insert_inspector(branch, partial, child_key, value, old_val)?.unwrap_node();
					InsertAction::Replace(branch_action)
				} else if cp == existing_key.len() {
					trace!(target: "trie", "complete-prefix (cp={:?}): AUGMENT-AT-END", cp);

					// fully-shared prefix for an extension.
					// make a stub branch and an extension.
					let branch = Node::Branch(empty_children(), Some(stored_value));
					// augment the new branch.
					let child_key = combine_encoded(&key, &partial.encoded_leftmost(cp, false));
					let branch = self.insert_inspector(branch, partial.mid(cp), child_key, value, old_val)?.unwrap_node();

					// always replace since we took a leaf and made an extension.
					let branch_handle = self.storage.alloc(Stored::New(branch)).into();
					InsertAction::Replace(Node::Extension(existing_key.encoded(false), branch_handle))
				} else {
					trace!(target: "trie", "partially-shared-prefix (exist={:?}; new={:?}; cp={:?}): AUGMENT-AT-END", existing_key.len(), partial.len(), cp);

					// partially-shared prefix for an extension.
					// start by making a leaf.
					let low = Node::Leaf(existing_key.mid(cp).encoded(true), stored_value);

					// augment it. this will result in the Leaf -> cp == 0 routine,
					// which creates a branch.
					let child_key = combine_encoded(&key, &partial.encoded_leftmost(cp, false));
					let augmented_low = self.insert_inspector(low, partial.mid(cp), child_key, value, old_val)?.unwrap_node();

					// make an extension using it. this is a replacement.
					InsertAction::Replace(Node::Extension(
						existing_key.encoded_leftmost(cp, false),
						self.storage.alloc(Stored::New(augmented_low)).into()
					))
				}
			}
			Node::Extension(encoded, child_branch) => {
				let existing_key = NibbleSlice::from_encoded(&encoded).0;
				let cp = partial.common_prefix(&existing_key);
				if cp == 0 {
					trace!(target: "trie", "no-common-prefix, not-both-empty (exist={:?}; new={:?}): TRANSMUTE,AUGMENT", existing_key.len(), partial.len());

					// partial isn't empty: make a branch here
					// extensions may not have empty partial keys.
					assert!(!existing_key.is_empty());
					let idx = existing_key.at(0) as usize;

					let mut children = empty_children();
					children[idx] = if existing_key.len() == 1 {
						// direct extension, just replace.
						Some(child_branch)
					} else {
						// more work required after branching.
						let ext = Node::Extension(existing_key.mid(1).encoded(false), child_branch);
						Some(self.storage.alloc(Stored::New(ext)).into())
					};

					// continue inserting.
					let child_key = key;
					let branch_action = self.insert_inspector(Node::Branch(children, None), partial, child_key, value, old_val)?.unwrap_node();
					InsertAction::Replace(branch_action)
				} else if cp == existing_key.len() {
					trace!(target: "trie", "complete-prefix (cp={:?}): AUGMENT-AT-END", cp);

					// fully-shared prefix.

					// insert into the child node.
					let child_key = combine_encoded(&key, &partial.encoded_leftmost(cp, false));
					let (new_child, changed) = self.insert_at(child_branch, partial.mid(cp), child_key, value, old_val)?;
					let new_ext = Node::Extension(existing_key.encoded(false), new_child.into());

					// if the child branch wasn't changed, meaning this extension remains the same.
					match changed {
						true => InsertAction::Replace(new_ext),
						false => InsertAction::Restore(new_ext),
					}
				} else {
					trace!(target: "trie", "partially-shared-prefix (exist={:?}; new={:?}; cp={:?}): AUGMENT-AT-END", existing_key.len(), partial.len(), cp);

					// partially-shared.
					let low = Node::Extension(existing_key.mid(cp).encoded(false), child_branch);
					// augment the extension. this will take the cp == 0 path, creating a branch.
					let child_key = combine_encoded(&key, &partial.encoded_leftmost(cp, false));
					let augmented_low = self.insert_inspector(low, partial.mid(cp), child_key, value, old_val)?.unwrap_node();

					// always replace, since this extension is not the one we started with.
					// this is known because the partial key is only the common prefix.
					InsertAction::Replace(Node::Extension(
						existing_key.encoded_leftmost(cp, false),
						self.storage.alloc(Stored::New(augmented_low)).into()
					))
				}
			}
			Node::NibbledBranch(..) => {
				unimplemented!()
			}
		})
	}

	fn insert_inspector_no_ext(&mut self, node: Node<H::Out>, partial: NibbleSlice, value: DBValue, old_val: &mut Option<DBValue>) -> Result<InsertAction<H::Out>, H::Out, C::Error> {
		trace!(target: "trie", "augmented (partial: {:?}, value: {:#x?})", partial, value);

		Ok(match node {
			Node::Empty => {
				InsertAction::Replace(Node::Leaf(partial.encoded(true), value))
			}
			Node::NibbledBranch(encoded, mut children, stored_value) => {
				let existing_key = NibbleSlice::from_encoded(&encoded).0;

				let cp = partial.common_prefix(&existing_key);
				if cp == existing_key.len() && cp == partial.len() {
					let unchanged = stored_value.as_ref() == Some(&value);
					let branch = Node::NibbledBranch(existing_key.encoded(false), children, Some(value));
					*old_val = stored_value;

					match unchanged {
						true => InsertAction::Restore(branch),
						false => InsertAction::Replace(branch),
					}
				} else if cp < existing_key.len() {
					// insert a branch value in between
					trace!(target: "trie", "partially-shared-prefix (exist={:?}; new={:?}; cp={:?}): AUGMENT-AT-END", existing_key.len(), partial.len(), cp);
					let low = Node::NibbledBranch(existing_key.mid(cp + 1).encoded(false), children, stored_value);
					let ix = existing_key.at(cp);
					let mut children = empty_children();
					let alloc_storage = self.storage.alloc(Stored::New(low));


					children[ix as usize] = Some(alloc_storage.into());

					if partial.len() - cp == 0 {
						InsertAction::Replace(Node::NibbledBranch(
							existing_key.encoded_leftmost(cp,false),
							children,
							Some(value),
							)
						)
					} else {
						let ix = partial.at(cp);
						let leaf = self.storage.alloc(Stored::New(Node::Leaf(partial.mid(cp + 1).encoded(true), value)));

						children[ix as usize] = Some(leaf.into());
						InsertAction::Replace(Node::NibbledBranch(
							existing_key.encoded_leftmost(cp,false),
							children,
							None,
							)
						)

					}

				} else {
					// append after cp == existing_key and partial > cp
					trace!(target: "trie", "branch: ROUTE,AUGMENT");
					let idx = partial.at(cp) as usize;
					let partial = partial.mid(cp + 1);
					if let Some(child) = children[idx].take() {
						// original had something there. recurse down into it.
						let (new_child, changed) = self.insert_at_no_ext(child, partial, value, old_val)?;
						children[idx] = Some(new_child.into());
						if !changed {
							// the new node we composed didn't change. that means our branch is untouched too.
							return Ok(InsertAction::Restore(Node::NibbledBranch(existing_key.encoded(false), children, stored_value)));
						}
					} else {
						// original had nothing there. compose a leaf.
						let leaf = self.storage.alloc(Stored::New(Node::Leaf(partial.encoded(true), value)));
						children[idx] = Some(leaf.into());
					}
					InsertAction::Replace(Node::NibbledBranch(
							existing_key.encoded(false),
							children,
							stored_value,
							))

				}

			},
			Node::Leaf(encoded, stored_value) => {
	
				let existing_key = NibbleSlice::from_encoded(&encoded).0;
				let cp = partial.common_prefix(&existing_key);
				if cp == existing_key.len() && cp == partial.len() {
					trace!(target: "trie", "equivalent-leaf: REPLACE");
					// equivalent leaf.
					let unchanged = stored_value == value;
					*old_val = Some(stored_value);

					match unchanged {
						// unchanged. restore
						true => InsertAction::Restore(Node::Leaf(encoded.clone(), value)),
						false => InsertAction::Replace(Node::Leaf(encoded.clone(), value)),
					}
				} else if cp < existing_key.len() {
					trace!(target: "trie", "no-common-prefix, not-both-empty (exist={:?}; new={:?}): TRANSMUTE,AUGMENT", existing_key.len(), partial.len());

					// one of us isn't empty: transmute to branch here
					let mut children = empty_children();
					let branch = if existing_key.is_empty() {
						// always replace since branch isn't leaf.
						Node::NibbledBranch(existing_key.encoded(false), children, Some(stored_value))
					} else {
						let idx = existing_key.at(cp) as usize;
						let new_leaf = Node::Leaf(existing_key.mid(cp + 1).encoded(true), stored_value);
						children[idx] = Some(self.storage.alloc(Stored::New(new_leaf)).into());

						Node::NibbledBranch(partial.encoded_leftmost(cp, false), children, None)
					};

					// always replace because whatever we get out here is not the branch we started with.
					let branch_action = self.insert_inspector_no_ext(branch, partial, value, old_val)?.unwrap_node();
					InsertAction::Replace(branch_action)
				} else {
					trace!(target: "trie", "complete-prefix (cp={:?}): AUGMENT-AT-END", cp);
					// fully-shared prefix for an extension.
					// make a stub branch and an extension.
					let branch = Node::NibbledBranch(existing_key.encoded(false), empty_children(), Some(stored_value));
					// augment the new branch.
					let branch = self.insert_inspector_no_ext(branch, partial, value, old_val)?.unwrap_node();

					InsertAction::Replace(branch)
				}
			},
			Node::Extension(..) => {
				unreachable!()
			},
			Node::Branch(..) => unreachable!(),
		})
	}


	/// Remove a node from the trie based on key.
	fn remove_at(&mut self, handle: NodeHandle<H::Out>, partial: NibbleSlice, key: NodeKey, old_val: &mut Option<DBValue>) -> Result<Option<(StorageHandle, bool)>, H::Out, C::Error> {
		let stored = match handle {
			NodeHandle::InMemory(h) => self.storage.destroy(h),
			NodeHandle::Hash(h) => {
				let handle = self.cache(h, &key)?;
				self.storage.destroy(handle)
			}
		};

		let opt = self.inspect(stored, key, move |trie, node, key| trie.remove_inspector(node, partial, key, old_val))?;

		Ok(opt.map(|(new, changed)| (self.storage.alloc(new), changed)))
	}

	/// Remove a node from the trie based on key.
	fn remove_at_no_ext(&mut self, handle: NodeHandle<H::Out>, partial: NibbleSlice, old_val: &mut Option<DBValue>) -> Result<Option<(StorageHandle, bool)>, H::Out, C::Error> {
		let stored = match handle {
			NodeHandle::InMemory(h) => self.storage.destroy(h),
			NodeHandle::Hash(h) => {
				let handle = self.cache(h)?;
				self.storage.destroy(handle)
			}
		};

		let opt = self.inspect(stored, move |trie, node| trie.remove_inspector_no_ext(node, partial, old_val))?;

		Ok(opt.map(|(new, changed)| (self.storage.alloc(new), changed)))
	}


	/// the removal inspector
	fn remove_inspector(&mut self, node: Node<H::Out>, partial: NibbleSlice, key: NodeKey, old_val: &mut Option<DBValue>) -> Result<Action<H::Out>, H::Out, C::Error> {
		Ok(match (node, partial.is_empty()) {
			(Node::Empty, _) => Action::Delete,
			(Node::Branch(c, None), true) => Action::Restore(Node::Branch(c, None)),
			(Node::Branch(children, Some(val)), true) => {
				*old_val = Some(val);
				// always replace since we took the value out.
				Action::Replace(self.fix(Node::Branch(children, None), key)?)
			}
			(Node::Branch(mut children, value), false) => {
				let idx = partial.at(0) as usize;
				if let Some(child) = children[idx].take() {
					trace!(target: "trie", "removing value out of branch child, partial={:?}", partial);
					let child_key = combine_encoded(&key, &partial.encoded_leftmost(1, false));
					match self.remove_at(child, partial.mid(1), child_key, old_val)? {
						Some((new, changed)) => {
							children[idx] = Some(new.into());
							let branch = Node::Branch(children, value);
							match changed {
								// child was changed, so we were too.
								true => Action::Replace(branch),
								// unchanged, so we are too.
								false => Action::Restore(branch),
							}
						}
						None => {
							// the child we took was deleted.
							// the node may need fixing.
							trace!(target: "trie", "branch child deleted, partial={:?}", partial);
							Action::Replace(self.fix(Node::Branch(children, value), key)?)
						}
					}
				} else {
					// no change needed.
					Action::Restore(Node::Branch(children, value))
				}
			}
			(Node::Leaf(encoded, value), _) => {
				if NibbleSlice::from_encoded(&encoded).0 == partial {
					// this is the node we were looking for. Let's delete it.
					*old_val = Some(value);
					Action::Delete
				} else {
					// leaf the node alone.
					trace!(target: "trie", "restoring leaf wrong partial, partial={:?}, existing={:?}", partial, NibbleSlice::from_encoded(&encoded).0);
					Action::Restore(Node::Leaf(encoded, value))
				}
			}
			(Node::Extension(encoded, child_branch), _) => {
				let (cp, existing_len) = {
					let existing_key = NibbleSlice::from_encoded(&encoded).0;
					(existing_key.common_prefix(&partial), existing_key.len())
				};
				if cp == existing_len {
					// try to remove from the child branch.
					trace!(target: "trie", "removing from extension child, partial={:?}", partial);
					let child_key = combine_encoded(&key, &partial.encoded_leftmost(cp, false));
					match self.remove_at(child_branch, partial.mid(cp), child_key.clone(), old_val)? {
						Some((new_child, changed)) => {
							let new_child = new_child.into();

							// if the child branch was unchanged, then the extension is too.
							// otherwise, this extension may need fixing.
							match changed {
								true => Action::Replace(self.fix(Node::Extension(encoded, new_child), child_key)?),
								false => Action::Restore(Node::Extension(encoded, new_child)),
							}
						}
						None => {
							// the whole branch got deleted.
							// that means that this extension is useless.
							Action::Delete
						}
					}
				} else {
					// partway through an extension -- nothing to do here.
					Action::Restore(Node::Extension(encoded, child_branch))
				}
			}
			(Node::NibbledBranch(..), _) => {
				unreachable!()
			}
		})
	}

	/// the removal inspector for no extension variant
	fn remove_inspector_no_ext(&mut self, node: Node<H::Out>, partial: NibbleSlice, old_val: &mut Option<DBValue>) -> Result<Action<H::Out>, H::Out, C::Error> {
		Ok(match (node, partial.is_empty()) {
			(Node::Empty, _) => Action::Delete,
			(Node::NibbledBranch(n, c, None), true) => Action::Restore(Node::NibbledBranch(n, c, None)),
			(Node::NibbledBranch(n, children, Some(val)), true) => {
				*old_val = Some(val);
				// always replace since we took the value out.
				Action::Replace(self.fix(Node::NibbledBranch(n, children, None))?)
			},
			(Node::NibbledBranch(encoded, mut children, value), false) => {
				let (cp, existing_len) = {
					let existing_key = NibbleSlice::from_encoded(&encoded).0;
					(existing_key.common_prefix(&partial), existing_key.len())
				};
				if cp == existing_len && cp == partial.len() {

					// replace val
					if let Some(val) = value {
						*old_val = Some(val);
						Action::Replace(self.fix(Node::NibbledBranch(encoded, children, None))?)
					} else {
						Action::Restore(Node::NibbledBranch(encoded, children, None))
					}
				} else if cp < existing_len {
					// partway through an extension -- nothing to do here.
					Action::Restore(Node::NibbledBranch(encoded, children, value))
				} else {
					// cp == existing_len && cp < partial.len() : check children
					// TODO can merge with branch remove code
					let idx = partial.at(cp) as usize;

					if let Some(child) = children[idx].take() {
						trace!(target: "trie", "removing value out of branch child, partial={:?}", partial);
						match self.remove_at_no_ext(child, partial.mid(cp + 1), old_val)? {
							Some((new, changed)) => {
								children[idx] = Some(new.into());
								let branch = Node::NibbledBranch(encoded, children, value);
								match changed {
									// child was changed, so we were too.
									true => Action::Replace(branch),
									// unchanged, so we are too.
									false => Action::Restore(branch),
								}
							},
							None => {
								// the child we took was deleted.
								// the node may need fixing.
								trace!(target: "trie", "branch child deleted, partial={:?}", partial);
								Action::Replace(self.fix(Node::NibbledBranch(encoded, children, value))?)
							},
						}
					} else {
						// no change needed.
						Action::Restore(Node::NibbledBranch(encoded, children, value))
					}
				}
			},
			(Node::Leaf(encoded, value), _) => {
				if NibbleSlice::from_encoded(&encoded).0 == partial {
					// this is the node we were looking for. Let's delete it.
					*old_val = Some(value);
					Action::Delete
				} else {
					// leaf the node alone.
					trace!(target: "trie", "restoring leaf wrong partial, partial={:?}, existing={:?}", partial, NibbleSlice::from_encoded(&encoded).0);
					Action::Restore(Node::Leaf(encoded, value))
				}
			},
			(Node::Extension(..), _) => {
				unreachable!()
			}
			(Node::Branch(..), _) => {
				unreachable!()
			}
		})
	}


	/// Given a node which may be in an _invalid state_, fix it such that it is then in a valid
	/// state.
	///
	/// _invalid state_ means:
	/// - Branch node where there is only a single entry;
	/// - Extension node followed by anything other than a Branch node.
	fn fix(&mut self, node: Node<H::Out>, key: NodeKey) -> Result<Node<H::Out>, H::Out, C::Error> {
		match node {
			Node::Branch(mut children, value) => {
				// if only a single value, transmute to leaf/extension and feed through fixed.
				#[derive(Debug)]
				enum UsedIndex {
					None,
					One(u8),
					Many,
				};
				let mut used_index = UsedIndex::None;
				for i in 0..16 {
					match (children[i].is_none(), &used_index) {
						(false, &UsedIndex::None) => used_index = UsedIndex::One(i as u8),
						(false, &UsedIndex::One(_)) => {
							used_index = UsedIndex::Many;
							break;
						}
						_ => continue,
					}
				}

				match (used_index, value) {
					(UsedIndex::None, None) => panic!("Branch with no subvalues. Something went wrong."),
					(UsedIndex::One(a), None) => {
						// only one onward node. make an extension.
						let new_partial = NibbleSlice::new_offset(&[a], 1).encoded(false);
						let child = children[a as usize].take().expect("used_index only set if occupied; qed");
						let new_node = Node::Extension(new_partial, child);
						self.fix(new_node, key)
					}
					(UsedIndex::None, Some(value)) => {
						// make a leaf.
						trace!(target: "trie", "fixing: branch -> leaf");
						Ok(Node::Leaf(NibbleSlice::new(&[]).encoded(true), value))
					}
					(_, value) => {
						// all is well.
						trace!(target: "trie", "fixing: restoring branch");
						Ok(Node::Branch(children, value))
					}
				}
			},
			Node::NibbledBranch(enc_nibble, mut children, value) => {
				// if only a single value, transmute to leaf/extension and feed through fixed.
				#[derive(Debug)]
				enum UsedIndex {
					None,
					One(u8),
					Many,
				};
				let mut used_index = UsedIndex::None;
				for i in 0..16 {
					match (children[i].is_none(), &used_index) {
						(false, &UsedIndex::None) => used_index = UsedIndex::One(i as u8),
						(false, &UsedIndex::One(_)) => {
							used_index = UsedIndex::Many;
							break;
						}
						_ => continue,
					}
				}

				match (used_index, value) {
					(UsedIndex::None, None) => panic!("Branch with no subvalues. Something went wrong."),
					(UsedIndex::One(a), None) => {
						// only one onward node. use child instead
						let child = children[a as usize].take().expect("used_index only set if occupied; qed");
						//let new_node = Node::Extension(new_partial, child);
						let stored = match child {
							NodeHandle::InMemory(h) => self.storage.destroy(h),
							NodeHandle::Hash(h) => {
								let handle = self.cache(h)?;
								self.storage.destroy(handle)
							}
						};
						let child_node = match stored {
							Stored::New(node) => node,
							Stored::Cached(node, hash) => {
								self.death_row.insert(hash);
								node
							},
						};
						match child_node {
							Node::Leaf(sub_partial, value) => {
								let ix = [a];
								// warning cannot compose more than one time
								let new_partial_tmp = NibbleSlice::new_composed(
										&NibbleSlice::from_encoded(&enc_nibble).0,
										&NibbleSlice::new_offset(&ix, 1)
									).encoded(false);
								let new_partial = NibbleSlice::new_composed(
										&NibbleSlice::from_encoded(&new_partial_tmp).0,
										&NibbleSlice::from_encoded(&sub_partial).0);
								Ok(Node::Leaf(new_partial.encoded(false), value))
							},
							Node::NibbledBranch(sub_partial, ch_children, ch_value) => {
								let ix = [a];
								// warning cannot compose more than one time
								let new_partial_tmp = NibbleSlice::new_composed(
										&NibbleSlice::from_encoded(&enc_nibble).0,
										&NibbleSlice::new_offset(&ix, 1)
									).encoded(false);
								let new_partial = NibbleSlice::new_composed(
										&NibbleSlice::from_encoded(&new_partial_tmp).0,
										&NibbleSlice::from_encoded(&sub_partial).0);
								Ok(Node::NibbledBranch(new_partial.encoded(false), ch_children, ch_value))
							},
							_ => unreachable!(),
						}
					},
					(UsedIndex::None, Some(value)) => {
						// make a leaf.
						trace!(target: "trie", "fixing: branch -> leaf");
						let partial = NibbleSlice::from_encoded(&enc_nibble).0;
						// TODO encoded switch can be almost costless instead of this enc/dec
						Ok(Node::Leaf(partial.encoded(true), value))
					},
					(_, value) => {
						// all is well.
						trace!(target: "trie", "fixing: restoring branch");
						Ok(Node::NibbledBranch(enc_nibble, children, value))
					},
				}
			},
			Node::Extension(partial, child) => {
				let stored = match child {
					NodeHandle::InMemory(h) => self.storage.destroy(h),
					NodeHandle::Hash(h) => {
						let handle = self.cache(h, &combine_encoded(&key, &partial))?;
						self.storage.destroy(handle)
					}
				};

				let (child_node, maybe_hash) = match stored {
					Stored::New(node) => (node, None),
					Stored::Cached(node, hash) => (node, Some(hash))
				};

				match child_node {
					Node::Extension(sub_partial, sub_child) => {
						// combine with node below.
						if let Some(hash) = maybe_hash {
							// delete the cached child since we are going to replace it.
							self.death_row.insert((hash, key.clone()));
						}
						let partial = NibbleSlice::from_encoded(&partial).0;
						let sub_partial = NibbleSlice::from_encoded(&sub_partial).0;

						let new_partial = NibbleSlice::new_composed(&partial, &sub_partial);
						trace!(target: "trie", "fixing: extension combination. new_partial={:?}", new_partial);
						let new_partial = new_partial.encoded(false);
						self.fix(Node::Extension(new_partial, sub_child), key)
					}
					Node::Leaf(sub_partial, value) => {
						// combine with node below.
						if let Some(hash) = maybe_hash {
							// delete the cached child since we are going to replace it.
							self.death_row.insert((hash, key));
						}
						let partial = NibbleSlice::from_encoded(&partial).0;
						let sub_partial = NibbleSlice::from_encoded(&sub_partial).0;

						let new_partial = NibbleSlice::new_composed(&partial, &sub_partial);
						trace!(target: "trie", "fixing: extension -> leaf. new_partial={:?}", new_partial);
						Ok(Node::Leaf(new_partial.encoded(true), value))
					}
					child_node => {
						trace!(target: "trie", "fixing: restoring extension");

						// reallocate the child node.
						let stored = if let Some(hash) = maybe_hash {
							Stored::Cached(child_node, hash)
						} else {
							Stored::New(child_node)
						};

						Ok(Node::Extension(partial, self.storage.alloc(stored).into()))
					}
				}
			},
			other => Ok(other), // only ext and branch need fixing.
		}
	}

	/// Commit the in-memory changes to disk, freeing their storage and
	/// updating the state root.
	pub fn commit(&mut self) {
		trace!(target: "trie", "Committing trie changes to db.");

		// always kill all the nodes on death row.
		trace!(target: "trie", "{:?} nodes to remove from db", self.death_row.len());
		for (hash, prefix) in self.death_row.drain() {
			self.db.remove(&hash, &prefix);
		}

		let handle = match self.root_handle() {
			NodeHandle::Hash(_) => return, // no changes necessary.
			NodeHandle::InMemory(h) => h,
		};

		match self.storage.destroy(handle) {
			Stored::New(node) => {
				let encoded_root = node.into_encoded::<_, C, H>(|child, k| {
					let combined = combine_encoded(nibbleslice::EMPTY_ENCODED, k);
					self.commit_child(child, &combined)
				});
				trace!(target: "trie", "encoded root node: {:#x?}", &encoded_root[..]);

				*self.root = self.db.insert(nibbleslice::EMPTY_ENCODED, &encoded_root[..]);
				self.hash_count += 1;

				self.root_handle = NodeHandle::Hash(*self.root);
			}
			Stored::Cached(node, hash) => {
				// probably won't happen, but update the root and move on.
				*self.root = hash;
				self.root_handle = NodeHandle::InMemory(self.storage.alloc(Stored::Cached(node, hash)));
			}
		}
	}

	/// Commit a node by hashing it and writing it to the db. Returns a
	/// `ChildReference` which in most cases carries a normal hash but for the
	/// case where we can fit the actual data in the `Hasher`s output type, we
	/// store the data inline. This function is used as the callback to the
	/// `into_encoded` method of `Node`.
	fn commit_child(&mut self, handle: NodeHandle<H::Out>, prefix: &NodeKey) -> ChildReference<H::Out> {
		match handle {
			NodeHandle::Hash(hash) => ChildReference::Hash(hash),
			NodeHandle::InMemory(storage_handle) => {
				match self.storage.destroy(storage_handle) {
					Stored::Cached(_, hash) => ChildReference::Hash(hash),
					Stored::New(node) => {
						let encoded = {
							let commit_child = |node_handle, partial: &NodeKey| {
								let combined = combine_encoded(&prefix, partial);
								self.commit_child(node_handle, &combined)
							};
							node.into_encoded::<_, C, H>(commit_child)
						};
						if encoded.len() >= H::LENGTH {
							let hash = self.db.insert(&prefix, &encoded[..]);
							self.hash_count +=1;
							ChildReference::Hash(hash)
						} else {
							// it's a small value, so we cram it into a `H::Out` and tag with length
							let mut h = H::Out::default();
							let len = encoded.len();
							h.as_mut()[..len].copy_from_slice(&encoded[..len]);
							ChildReference::Inline(h, len)
						}
					}
				}
			}
		}
	}

	// a hack to get the root node's handle
	fn root_handle(&self) -> NodeHandle<H::Out> {
		match self.root_handle {
			NodeHandle::Hash(h) => NodeHandle::Hash(h),
			NodeHandle::InMemory(StorageHandle(x)) => NodeHandle::InMemory(StorageHandle(x)),
		}
	}
}

impl<'a, H, C> TrieMut<H, C> for TrieDBMut<'a, H, C>
where
	H: Hasher,
	C: NodeCodec<H>
{
	fn root(&mut self) -> &H::Out {
		self.commit();
		self.root
	}

	fn is_empty(&self) -> bool {
		match self.root_handle {
			NodeHandle::Hash(h) => h == C::hashed_null_node(),
			NodeHandle::InMemory(ref h) => match self.storage[h] {
				Node::Empty => true,
				_ => false,
			}
		}
	}

	fn get<'x, 'key>(&'x self, key: &'key [u8]) -> Result<Option<DBValue>, H::Out, C::Error>
		where 'x: 'key
	{
		self.lookup(NibbleSlice::new(key), &self.root_handle)
	}

	fn insert(&mut self, key: &[u8], value: &[u8]) -> Result<Option<DBValue>, H::Out, C::Error> {
		if value.is_empty() { return self.remove(key) }

		let mut old_val = None;

		trace!(target: "trie", "insert: key={:#x?}, value={:#x?}", key, value);

		let root_handle = self.root_handle();
		let (new_handle, changed) = self.insert_at(
			root_handle,
			NibbleSlice::new(key),
			NodeKey::from_slice(nibbleslice::EMPTY_ENCODED),
			DBValue::from_slice(value),
			&mut old_val,
		)?;

		trace!(target: "trie", "insert: altered trie={}", changed);
		self.root_handle = NodeHandle::InMemory(new_handle);

		Ok(old_val)
	}

	fn remove(&mut self, key: &[u8]) -> Result<Option<DBValue>, H::Out, C::Error> {
		trace!(target: "trie", "remove: key={:#x?}", key);

		let root_handle = self.root_handle();
		let key = NibbleSlice::new(key);
		let mut old_val = None;

		match self.remove_at(root_handle, key, NodeKey::from_slice(nibbleslice::EMPTY_ENCODED), &mut old_val)? {
			Some((handle, changed)) => {
				trace!(target: "trie", "remove: altered trie={}", changed);
				self.root_handle = NodeHandle::InMemory(handle);
			}
			None => {
				trace!(target: "trie", "remove: obliterated trie");
				self.root_handle = NodeHandle::Hash(C::hashed_null_node());
				*self.root = C::hashed_null_node();
			}
		}

		Ok(old_val)
	}
}

impl<'a, H, C> TrieMut<H, C> for TrieDBMutNoExt<'a, H, C>
where
	H: Hasher,
	C: NodeCodec<H>
{
	fn root(&mut self) -> &H::Out {
		self.0.root()
	}

	fn is_empty(&self) -> bool {
		self.0.is_empty()
	}

	fn get<'x, 'key>(&'x self, key: &'key [u8]) -> Result<Option<DBValue>, H::Out, C::Error>
		where 'x: 'key
	{
		self.0.get(key)
	}

	fn insert(&mut self, key: &[u8], value: &[u8]) -> Result<Option<DBValue>, H::Out, C::Error> {
		if value.is_empty() { return self.remove(key) }

		let mut old_val = None;

		trace!(target: "trie", "insert: key={:#x?}, value={:#x?}", key, value);

		let root_handle = self.0.root_handle();
		let (new_handle, changed) = self.0.insert_at_no_ext(
			root_handle,
			NibbleSlice::new(key),
			DBValue::from_slice(value),
			&mut old_val,
		)?;

		trace!(target: "trie", "insert: altered trie={}", changed);
		self.0.root_handle = NodeHandle::InMemory(new_handle);

		Ok(old_val)
	}

	fn remove(&mut self, key: &[u8]) -> Result<Option<DBValue>, H::Out, C::Error> {
		trace!(target: "trie", "remove: key={:#x?}", key);

		let root_handle = self.0.root_handle();
		let key = NibbleSlice::new(key);
		let mut old_val = None;

		match self.0.remove_at_no_ext(root_handle, key, &mut old_val)? {
			Some((handle, changed)) => {
				trace!(target: "trie", "remove: altered trie={}", changed);
				self.0.root_handle = NodeHandle::InMemory(handle);
			}
			None => {
				trace!(target: "trie", "remove: obliterated trie");
				self.0.root_handle = NodeHandle::Hash(C::hashed_null_node());
				*self.0.root = C::hashed_null_node();
			}
		}

		Ok(old_val)
	}
}

impl<'a, H, C> Drop for TrieDBMut<'a, H, C>
where
	H: Hasher,
	C: NodeCodec<H>
{
	fn drop(&mut self) {
		self.commit();
	}
}

#[cfg(test)]
mod tests {
	use env_logger;
	use standardmap::*;
	use DBValue;
	use memory_db::{MemoryDB, PrefixedKey};
	use hash_db::{Hasher, HashDB};
	use keccak_hasher::KeccakHasher;
	use reference_trie::{RefTrieDBMutNoExt, RefTrieDBMut, TrieMut, NodeCodec,
		ReferenceNodeCodec, ref_trie_root, RefTrieDB, RefTrieDBNoExt};

	fn populate_trie<'db>(
		db: &'db mut HashDB<KeccakHasher, DBValue>,
		root: &'db mut <KeccakHasher as Hasher>::Out,
		v: &[(Vec<u8>, Vec<u8>)]
	) -> RefTrieDBMut<'db> {
		let mut t = RefTrieDBMut::new(db, root);
		for i in 0..v.len() {
			let key: &[u8]= &v[i].0;
			let val: &[u8] = &v[i].1;
			t.insert(key, val).unwrap();
		}
		t
	}

	fn unpopulate_trie<'db>(t: &mut RefTrieDBMut<'db>, v: &[(Vec<u8>, Vec<u8>)]) {
		for i in v {
			let key: &[u8]= &i.0;
			t.remove(key).unwrap();
		}
	}

	fn populate_trie_no_ext<'db>(
		db: &'db mut HashDB<KeccakHasher, DBValue>,
		root: &'db mut <KeccakHasher as Hasher>::Out,
		v: &[(Vec<u8>, Vec<u8>)]
	) -> RefTrieDBMutNoExt<'db> {
		let mut t = RefTrieDBMutNoExt::new(db, root);
		for i in 0..v.len() {
			let key: &[u8]= &v[i].0;
			let val: &[u8] = &v[i].1;
			t.insert(key, val).unwrap();
		}
		t
	}

	fn unpopulate_trie_no_ext<'db>(t: &mut RefTrieDBMutNoExt<'db>, v: &[(Vec<u8>, Vec<u8>)]) {
		for i in v {
			let key: &[u8]= &i.0;
			t.remove(key).unwrap();
		}
	}


	#[test]
	fn playpen() {
		env_logger::init();
		let mut seed = Default::default();
		for test_i in 0..10 {
			if test_i % 50 == 0 {
				debug!("{:?} of 10000 stress tests done", test_i);
			}
			let x = StandardMap {
				alphabet: Alphabet::Custom(b"@QWERTYUIOPASDFGHJKLZXCVBNM[/]^_".to_vec()),
				min_key: 5,
				journal_key: 0,
				value_mode: ValueMode::Index,
				count: 100,
			}.make_with(&mut seed);

			let real = ref_trie_root(x.clone());
			let mut memdb = MemoryDB::<KeccakHasher, PrefixedKey<_>, DBValue>::default();
			let mut root = Default::default();
			let mut memtrie = populate_trie(&mut memdb, &mut root, &x);

			memtrie.commit();
			if *memtrie.root() != real {
				println!("TRIE MISMATCH");
				println!("");
				println!("{:?} vs {:?}", memtrie.root(), real);
				for i in &x {
					println!("{:#x?} -> {:#x?}", i.0, i.1);
				}
			}
			assert_eq!(*memtrie.root(), real);
			unpopulate_trie(&mut memtrie, &x);
			memtrie.commit();
			if *memtrie.root() != ReferenceNodeCodec::hashed_null_node() {
				println!("- TRIE MISMATCH");
				println!("");
				println!("{:#x?} vs {:#x?}", memtrie.root(), ReferenceNodeCodec::hashed_null_node());
				for i in &x {
					println!("{:#x?} -> {:#x?}", i.0, i.1);
				}
			}
			assert_eq!(*memtrie.root(), ReferenceNodeCodec::hashed_null_node());
		}
	}

	#[test]
	fn init() {
		let mut memdb = MemoryDB::<KeccakHasher, PrefixedKey<_>, DBValue>::default();
		let mut root = Default::default();
		let mut t = RefTrieDBMut::new(&mut memdb, &mut root);
		assert_eq!(*t.root(), ReferenceNodeCodec::hashed_null_node());
	}

	#[test]
	fn insert_on_empty() {
		let mut memdb = MemoryDB::<KeccakHasher, PrefixedKey<_>, DBValue>::default();
		let mut root = Default::default();
		let mut t = RefTrieDBMut::new(&mut memdb, &mut root);
		t.insert(&[0x01u8, 0x23], &[0x01u8, 0x23]).unwrap();
		assert_eq!(*t.root(), ref_trie_root(vec![ (vec![0x01u8, 0x23], vec![0x01u8, 0x23]) ]));
	}

	#[test]
	fn remove_to_empty() {
		let big_value = b"00000000000000000000000000000000";

		let mut memdb = MemoryDB::<KeccakHasher, PrefixedKey<_>, DBValue>::default();
		let mut root = Default::default();
		let mut t1 = RefTrieDBMut::new(&mut memdb, &mut root);
		t1.insert(&[0x01, 0x23], big_value).unwrap();
		t1.insert(&[0x01, 0x34], big_value).unwrap();
		let mut memdb2 = MemoryDB::<KeccakHasher, PrefixedKey<_>, DBValue>::default();
		let mut root2 = Default::default();
		let mut t2 = RefTrieDBMut::new(&mut memdb2, &mut root2);

		t2.insert(&[0x01], big_value).unwrap();
		t2.insert(&[0x01, 0x23], big_value).unwrap();
		t2.insert(&[0x01, 0x34], big_value).unwrap();
		t2.remove(&[0x01]).unwrap();
	}

	#[test]
	fn remove_to_empty_no_ext() {
		let big_value = b"00000000000000000000000000000000";
		let big_value2 = b"00000000000000000000000000000002";
		let big_value3 = b"00000000000000000000000000000004";

		let mut memdb2 = MemoryDB::default();
		let mut root2 = Default::default();
		{
			let mut memdb = MemoryDB::default();
			let mut root = Default::default();
			let mut t1 = RefTrieDBMutNoExt::new(&mut memdb, &mut root);
			//t1.insert(&[0x01, 0x23], big_value).unwrap();
			//t1.insert(&[0x01, 0x34], big_value).unwrap();
			let mut t2 = RefTrieDBMutNoExt::new(&mut memdb2, &mut root2);

			t2.insert(&[0x01, 0x23], big_value3).unwrap();
			t2.insert(&[0x01], big_value2).unwrap();
			t2.insert(&[0x01, 0x34], big_value).unwrap();
			t2.remove(&[0x01]).unwrap();
			// commit on drop
		}
		let t2 = RefTrieDBNoExt::new(& memdb2, &root2); 
		assert_eq!(&root2[..], &reference_trie::calc_root_no_ext(vec![
		 (vec![0x01u8, 0x23], big_value3.to_vec()),
		 (vec![0x01u8, 0x34], big_value.to_vec()),
		])[..]);
	}


	#[test]
	fn insert_replace_root() {
		let mut memdb = MemoryDB::<KeccakHasher, PrefixedKey<_>, DBValue>::default();
		let mut root = Default::default();
		let mut t = RefTrieDBMut::new(&mut memdb, &mut root);
		t.insert(&[0x01u8, 0x23], &[0x01u8, 0x23]).unwrap();
		t.insert(&[0x01u8, 0x23], &[0x23u8, 0x45]).unwrap();
		assert_eq!(*t.root(), ref_trie_root(vec![ (vec![0x01u8, 0x23], vec![0x23u8, 0x45]) ]));
	}

	#[test]
	fn insert_make_branch_root() {
		let mut memdb = MemoryDB::<KeccakHasher, PrefixedKey<_>, DBValue>::default();
		let mut root = Default::default();
		let mut t = RefTrieDBMut::new(&mut memdb, &mut root);
		t.insert(&[0x01u8, 0x23], &[0x01u8, 0x23]).unwrap();
		t.insert(&[0x11u8, 0x23], &[0x11u8, 0x23]).unwrap();
		assert_eq!(*t.root(), ref_trie_root(vec![
			(vec![0x01u8, 0x23], vec![0x01u8, 0x23]),
			(vec![0x11u8, 0x23], vec![0x11u8, 0x23])
		]));
	}

	#[test]
	fn insert_into_branch_root() {
		let mut memdb = MemoryDB::<KeccakHasher, PrefixedKey<_>, DBValue>::default();
		let mut root = Default::default();
		let mut t = RefTrieDBMut::new(&mut memdb, &mut root);
		t.insert(&[0x01u8, 0x23], &[0x01u8, 0x23]).unwrap();
		t.insert(&[0xf1u8, 0x23], &[0xf1u8, 0x23]).unwrap();
		t.insert(&[0x81u8, 0x23], &[0x81u8, 0x23]).unwrap();
		assert_eq!(*t.root(), ref_trie_root(vec![
			(vec![0x01u8, 0x23], vec![0x01u8, 0x23]),
			(vec![0x81u8, 0x23], vec![0x81u8, 0x23]),
			(vec![0xf1u8, 0x23], vec![0xf1u8, 0x23]),
		]));
	}

	#[test]
	fn insert_value_into_branch_root() {
		let mut memdb = MemoryDB::<KeccakHasher, PrefixedKey<_>, DBValue>::default();
		let mut root = Default::default();
		let mut t = RefTrieDBMut::new(&mut memdb, &mut root);
		t.insert(&[0x01u8, 0x23], &[0x01u8, 0x23]).unwrap();
		t.insert(&[], &[0x0]).unwrap();
		assert_eq!(*t.root(), ref_trie_root(vec![
			(vec![], vec![0x0]),
			(vec![0x01u8, 0x23], vec![0x01u8, 0x23]),
		]));
	}

	#[test]
	fn insert_split_leaf() {
		let mut memdb = MemoryDB::<KeccakHasher, PrefixedKey<_>, DBValue>::default();
		let mut root = Default::default();
		let mut t = RefTrieDBMut::new(&mut memdb, &mut root);
		t.insert(&[0x01u8, 0x23], &[0x01u8, 0x23]).unwrap();
		t.insert(&[0x01u8, 0x34], &[0x01u8, 0x34]).unwrap();
		assert_eq!(*t.root(), ref_trie_root(vec![
			(vec![0x01u8, 0x23], vec![0x01u8, 0x23]),
			(vec![0x01u8, 0x34], vec![0x01u8, 0x34]),
		]));
	}

	#[test]
	fn insert_split_extenstion() {
		let mut memdb = MemoryDB::<KeccakHasher, PrefixedKey<_>, DBValue>::default();
		let mut root = Default::default();
		let mut t = RefTrieDBMut::new(&mut memdb, &mut root);
		t.insert(&[0x01, 0x23, 0x45], &[0x01]).unwrap();
		t.insert(&[0x01, 0xf3, 0x45], &[0x02]).unwrap();
		t.insert(&[0x01, 0xf3, 0xf5], &[0x03]).unwrap();
		assert_eq!(*t.root(), ref_trie_root(vec![
			(vec![0x01, 0x23, 0x45], vec![0x01]),
			(vec![0x01, 0xf3, 0x45], vec![0x02]),
			(vec![0x01, 0xf3, 0xf5], vec![0x03]),
		]));
	}

	#[test]
	fn insert_big_value() {
		let big_value0 = b"00000000000000000000000000000000";
		let big_value1 = b"11111111111111111111111111111111";

		let mut memdb = MemoryDB::<KeccakHasher, PrefixedKey<_>, DBValue>::default();
		let mut root = Default::default();
		let mut t = RefTrieDBMut::new(&mut memdb, &mut root);
		t.insert(&[0x01u8, 0x23], big_value0).unwrap();
		t.insert(&[0x11u8, 0x23], big_value1).unwrap();
		assert_eq!(*t.root(), ref_trie_root(vec![
			(vec![0x01u8, 0x23], big_value0.to_vec()),
			(vec![0x11u8, 0x23], big_value1.to_vec())
		]));
	}

	#[test]
	fn insert_duplicate_value() {
		let big_value = b"00000000000000000000000000000000";

		let mut memdb = MemoryDB::<KeccakHasher, PrefixedKey<_>, DBValue>::default();
		let mut root = Default::default();
		let mut t = RefTrieDBMut::new(&mut memdb, &mut root);
		t.insert(&[0x01u8, 0x23], big_value).unwrap();
		t.insert(&[0x11u8, 0x23], big_value).unwrap();
		assert_eq!(*t.root(), ref_trie_root(vec![
			(vec![0x01u8, 0x23], big_value.to_vec()),
			(vec![0x11u8, 0x23], big_value.to_vec())
		]));
	}

	#[test]
	fn test_at_empty() {
		let mut memdb = MemoryDB::<KeccakHasher, PrefixedKey<_>, DBValue>::default();
		let mut root = Default::default();
		let t = RefTrieDBMut::new(&mut memdb, &mut root);
		assert_eq!(t.get(&[0x5]).unwrap(), None);
	}

	#[test]
	fn test_at_one() {
		let mut memdb = MemoryDB::<KeccakHasher, PrefixedKey<_>, DBValue>::default();
		let mut root = Default::default();
		let mut t = RefTrieDBMut::new(&mut memdb, &mut root);
		t.insert(&[0x01u8, 0x23], &[0x01u8, 0x23]).unwrap();
		assert_eq!(t.get(&[0x1, 0x23]).unwrap().unwrap(), DBValue::from_slice(&[0x1u8, 0x23]));
		t.commit();
		assert_eq!(t.get(&[0x1, 0x23]).unwrap().unwrap(), DBValue::from_slice(&[0x1u8, 0x23]));
	}

	#[test]
	fn test_at_three() {
		let mut memdb = MemoryDB::<KeccakHasher, PrefixedKey<_>, DBValue>::default();
		let mut root = Default::default();
		let mut t = RefTrieDBMut::new(&mut memdb, &mut root);
		t.insert(&[0x01u8, 0x23], &[0x01u8, 0x23]).unwrap();
		t.insert(&[0xf1u8, 0x23], &[0xf1u8, 0x23]).unwrap();
		t.insert(&[0x81u8, 0x23], &[0x81u8, 0x23]).unwrap();
		assert_eq!(t.get(&[0x01, 0x23]).unwrap().unwrap(), DBValue::from_slice(&[0x01u8, 0x23]));
		assert_eq!(t.get(&[0xf1, 0x23]).unwrap().unwrap(), DBValue::from_slice(&[0xf1u8, 0x23]));
		assert_eq!(t.get(&[0x81, 0x23]).unwrap().unwrap(), DBValue::from_slice(&[0x81u8, 0x23]));
		assert_eq!(t.get(&[0x82, 0x23]).unwrap(), None);
		t.commit();
		assert_eq!(t.get(&[0x01, 0x23]).unwrap().unwrap(), DBValue::from_slice(&[0x01u8, 0x23]));
		assert_eq!(t.get(&[0xf1, 0x23]).unwrap().unwrap(), DBValue::from_slice(&[0xf1u8, 0x23]));
		assert_eq!(t.get(&[0x81, 0x23]).unwrap().unwrap(), DBValue::from_slice(&[0x81u8, 0x23]));
		assert_eq!(t.get(&[0x82, 0x23]).unwrap(), None);
	}

	#[test]
	fn stress() {
		let mut seed = Default::default();
		for _ in 0..50 {
			let x = StandardMap {
				alphabet: Alphabet::Custom(b"@QWERTYUIOPASDFGHJKLZXCVBNM[/]^_".to_vec()),
				min_key: 5,
				journal_key: 0,
				value_mode: ValueMode::Index,
				count: 4,
			}.make_with(&mut seed);

			let real = ref_trie_root(x.clone());
			let mut memdb = MemoryDB::<KeccakHasher, PrefixedKey<_>, DBValue>::default();
			let mut root = Default::default();
			let mut memtrie = populate_trie(&mut memdb, &mut root, &x);
			let mut y = x.clone();
			y.sort_by(|ref a, ref b| a.0.cmp(&b.0));
			let mut memdb2 = MemoryDB::<KeccakHasher, PrefixedKey<_>, DBValue>::default();
			let mut root2 = Default::default();
			let mut memtrie_sorted = populate_trie(&mut memdb2, &mut root2, &y);
			if *memtrie.root() != real || *memtrie_sorted.root() != real {
				println!("TRIE MISMATCH");
				println!("");
				println!("ORIGINAL... {:#x?}", memtrie.root());
				for i in &x {
					println!("{:#x?} -> {:#x?}", i.0, i.1);
				}
				println!("SORTED... {:#x?}", memtrie_sorted.root());
				for i in &y {
					println!("{:#x?} -> {:#x?}", i.0, i.1);
				}
			}
			assert_eq!(*memtrie.root(), real);
			assert_eq!(*memtrie_sorted.root(), real);
		}
	}

	#[test]
	fn test_trie_existing() {
		let mut db = MemoryDB::<KeccakHasher, PrefixedKey<_>, DBValue>::default();
		let mut root = Default::default();
		{
			let mut t = RefTrieDBMut::new(&mut db, &mut root);
			t.insert(&[0x01u8, 0x23], &[0x01u8, 0x23]).unwrap();
		}

		{
			 let _ = RefTrieDBMut::from_existing(&mut db, &mut root);
		}
	}

	#[test]
	fn insert_empty() {
		let mut seed = Default::default();
		let x = StandardMap {
				alphabet: Alphabet::Custom(b"@QWERTYUIOPASDFGHJKLZXCVBNM[/]^_".to_vec()),
				min_key: 5,
				journal_key: 0,
				value_mode: ValueMode::Index,
				count: 4,
		}.make_with(&mut seed);

		let mut db = MemoryDB::<KeccakHasher, PrefixedKey<_>, DBValue>::default();
		let mut root = Default::default();
		let mut t = RefTrieDBMut::new(&mut db, &mut root);
		for &(ref key, ref value) in &x {
			t.insert(key, value).unwrap();
		}

		assert_eq!(*t.root(), ref_trie_root(x.clone()));

		for &(ref key, _) in &x {
			t.insert(key, &[]).unwrap();
		}

		assert!(t.is_empty());
		assert_eq!(*t.root(), ReferenceNodeCodec::hashed_null_node());
	}

	#[test]
	fn return_old_values() {
		let mut seed = Default::default();
		let x = StandardMap {
				alphabet: Alphabet::Custom(b"@QWERTYUIOPASDFGHJKLZXCVBNM[/]^_".to_vec()),
				min_key: 5,
				journal_key: 0,
				value_mode: ValueMode::Index,
				count: 4,
		}.make_with(&mut seed);

		let mut db = MemoryDB::<KeccakHasher, PrefixedKey<_>, DBValue>::default();
		let mut root = Default::default();
		let mut t = RefTrieDBMut::new(&mut db, &mut root);
		for &(ref key, ref value) in &x {
			assert!(t.insert(key, value).unwrap().is_none());
			assert_eq!(t.insert(key, value).unwrap(), Some(DBValue::from_slice(value)));
		}

		for (key, value) in x {
			assert_eq!(t.remove(&key).unwrap(), Some(DBValue::from_slice(&value)));
			assert!(t.remove(&key).unwrap().is_none());
		}
	}
}<|MERGE_RESOLUTION|>--- conflicted
+++ resolved
@@ -167,8 +167,9 @@
 					// map the `NodeHandle`s from the Branch to `ChildReferences`
 					children.iter_mut()
 						.map(Option::take)
-						.map(|maybe_child|
-							maybe_child.map(|child| child_cb(child))
+						.enumerate()
+						.map(|(i, maybe_child)|
+							maybe_child.map(|child| child_cb(child, &NibbleSlice::new_offset(&[i as u8], 1).encoded(false)))
 						),
 					value.as_ref().map(|v|&v[..])
 				)
@@ -513,28 +514,24 @@
 			NodeHandle::InMemory(h) => h,
 			NodeHandle::Hash(h) => self.cache(h, &key)?,
 		};
-<<<<<<< HEAD
 		let stored = self.storage.destroy(h); // cache then destroy for hash handle (handle being root in most case), direct access somehow?
-		let (new_stored, changed) = self.inspect(stored, move |trie, stored| {
-			trie.insert_inspector(stored, partial, value, old_val).map(|a| a.into_action())
-=======
-		let stored = self.storage.destroy(h);
 		let (new_stored, changed) = self.inspect(stored, key, move |trie, stored, key| {
 			trie.insert_inspector(stored, partial, key, value, old_val).map(|a| a.into_action())
->>>>>>> 00fdfe88
 		})?.expect("Insertion never deletes.");
 
 		Ok((self.storage.alloc(new_stored), changed))
 	}
 
-	fn insert_at_no_ext(&mut self, handle: NodeHandle<H::Out>, partial: NibbleSlice, value: DBValue, old_val: &mut Option<DBValue>) -> Result<(StorageHandle, bool), H::Out, C::Error> {
+	/// insert a key-value pair into the trie, creating new nodes if necessary.
+	fn insert_at_no_ext(&mut self, handle: NodeHandle<H::Out>, partial: NibbleSlice, key: NodeKey, value: DBValue, old_val: &mut Option<DBValue>) -> Result<(StorageHandle, bool), H::Out, C::Error> {
 		let h = match handle {
 			NodeHandle::InMemory(h) => h,
-			NodeHandle::Hash(h) => self.cache(h)?,
+			NodeHandle::Hash(h) => self.cache(h, &key)?,
 		};
 		let stored = self.storage.destroy(h); // cache then destroy for hash handle (handle being root in most case), direct access somehow?
-		let (new_stored, changed) = self.inspect(stored, move |trie, stored| {
-			trie.insert_inspector_no_ext(stored, partial, value, old_val).map(|a| a.into_action())
+		let (new_stored, changed) = self.inspect(stored, key, move |trie, stored, key| {
+			// TODO EMCH should key and partial behave similarily : ne key in function?? : seems odd
+			trie.insert_inspector_no_ext(stored, partial, key, value, old_val).map(|a| a.into_action())
 		})?.expect("Insertion never deletes.");
 
 		Ok((self.storage.alloc(new_stored), changed))
@@ -713,7 +710,7 @@
 		})
 	}
 
-	fn insert_inspector_no_ext(&mut self, node: Node<H::Out>, partial: NibbleSlice, value: DBValue, old_val: &mut Option<DBValue>) -> Result<InsertAction<H::Out>, H::Out, C::Error> {
+	fn insert_inspector_no_ext(&mut self, node: Node<H::Out>, partial: NibbleSlice, key: NodeKey, value: DBValue, old_val: &mut Option<DBValue>) -> Result<InsertAction<H::Out>, H::Out, C::Error> {
 		trace!(target: "trie", "augmented (partial: {:?}, value: {:#x?})", partial, value);
 
 		Ok(match node {
@@ -772,7 +769,8 @@
 					let partial = partial.mid(cp + 1);
 					if let Some(child) = children[idx].take() {
 						// original had something there. recurse down into it.
-						let (new_child, changed) = self.insert_at_no_ext(child, partial, value, old_val)?;
+						let child_key = combine_encoded(&key, &partial.encoded_leftmost(cp + 1, false)); // TODO inconsistant with std insert EMCH: is it an error like need -> just different way of running
+						let (new_child, changed) = self.insert_at_no_ext(child, partial, child_key, value, old_val)?;
 						children[idx] = Some(new_child.into());
 						if !changed {
 							// the new node we composed didn't change. that means our branch is untouched too.
@@ -823,16 +821,18 @@
 						Node::NibbledBranch(partial.encoded_leftmost(cp, false), children, None)
 					};
 
+          let child_key = key;
 					// always replace because whatever we get out here is not the branch we started with.
-					let branch_action = self.insert_inspector_no_ext(branch, partial, value, old_val)?.unwrap_node();
+					let branch_action = self.insert_inspector_no_ext(branch, partial, child_key, value, old_val)?.unwrap_node();
 					InsertAction::Replace(branch_action)
 				} else {
 					trace!(target: "trie", "complete-prefix (cp={:?}): AUGMENT-AT-END", cp);
 					// fully-shared prefix for an extension.
 					// make a stub branch and an extension.
 					let branch = Node::NibbledBranch(existing_key.encoded(false), empty_children(), Some(stored_value));
+          let child_key = key;
 					// augment the new branch.
-					let branch = self.insert_inspector_no_ext(branch, partial, value, old_val)?.unwrap_node();
+					let branch = self.insert_inspector_no_ext(branch, partial, child_key, value, old_val)?.unwrap_node();
 
 					InsertAction::Replace(branch)
 				}
@@ -861,16 +861,16 @@
 	}
 
 	/// Remove a node from the trie based on key.
-	fn remove_at_no_ext(&mut self, handle: NodeHandle<H::Out>, partial: NibbleSlice, old_val: &mut Option<DBValue>) -> Result<Option<(StorageHandle, bool)>, H::Out, C::Error> {
+	fn remove_at_no_ext(&mut self, handle: NodeHandle<H::Out>, partial: NibbleSlice, key: NodeKey, old_val: &mut Option<DBValue>) -> Result<Option<(StorageHandle, bool)>, H::Out, C::Error> {
 		let stored = match handle {
 			NodeHandle::InMemory(h) => self.storage.destroy(h),
 			NodeHandle::Hash(h) => {
-				let handle = self.cache(h)?;
+				let handle = self.cache(h, &key)?;
 				self.storage.destroy(handle)
 			}
 		};
 
-		let opt = self.inspect(stored, move |trie, node| trie.remove_inspector_no_ext(node, partial, old_val))?;
+		let opt = self.inspect(stored, key, move |trie, node, key| trie.remove_inspector_no_ext(node, partial, key, old_val))?;
 
 		Ok(opt.map(|(new, changed)| (self.storage.alloc(new), changed)))
 	}
@@ -963,14 +963,14 @@
 	}
 
 	/// the removal inspector for no extension variant
-	fn remove_inspector_no_ext(&mut self, node: Node<H::Out>, partial: NibbleSlice, old_val: &mut Option<DBValue>) -> Result<Action<H::Out>, H::Out, C::Error> {
+	fn remove_inspector_no_ext(&mut self, node: Node<H::Out>, partial: NibbleSlice, key: NodeKey, old_val: &mut Option<DBValue>) -> Result<Action<H::Out>, H::Out, C::Error> {
 		Ok(match (node, partial.is_empty()) {
 			(Node::Empty, _) => Action::Delete,
 			(Node::NibbledBranch(n, c, None), true) => Action::Restore(Node::NibbledBranch(n, c, None)),
 			(Node::NibbledBranch(n, children, Some(val)), true) => {
 				*old_val = Some(val);
 				// always replace since we took the value out.
-				Action::Replace(self.fix(Node::NibbledBranch(n, children, None))?)
+				Action::Replace(self.fix(Node::NibbledBranch(n, children, None), key)?)
 			},
 			(Node::NibbledBranch(encoded, mut children, value), false) => {
 				let (cp, existing_len) = {
@@ -982,7 +982,7 @@
 					// replace val
 					if let Some(val) = value {
 						*old_val = Some(val);
-						Action::Replace(self.fix(Node::NibbledBranch(encoded, children, None))?)
+						Action::Replace(self.fix(Node::NibbledBranch(encoded, children, None), key)?)
 					} else {
 						Action::Restore(Node::NibbledBranch(encoded, children, None))
 					}
@@ -995,8 +995,9 @@
 					let idx = partial.at(cp) as usize;
 
 					if let Some(child) = children[idx].take() {
+					  let child_key = combine_encoded(&key, &partial.encoded_leftmost(cp + 1, false));
 						trace!(target: "trie", "removing value out of branch child, partial={:?}", partial);
-						match self.remove_at_no_ext(child, partial.mid(cp + 1), old_val)? {
+						match self.remove_at_no_ext(child, partial.mid(cp + 1), child_key, old_val)? {
 							Some((new, changed)) => {
 								children[idx] = Some(new.into());
 								let branch = Node::NibbledBranch(encoded, children, value);
@@ -1011,7 +1012,7 @@
 								// the child we took was deleted.
 								// the node may need fixing.
 								trace!(target: "trie", "branch child deleted, partial={:?}", partial);
-								Action::Replace(self.fix(Node::NibbledBranch(encoded, children, value))?)
+								Action::Replace(self.fix(Node::NibbledBranch(encoded, children, value), key)?)
 							},
 						}
 					} else {
@@ -1119,14 +1120,14 @@
 						let stored = match child {
 							NodeHandle::InMemory(h) => self.storage.destroy(h),
 							NodeHandle::Hash(h) => {
-								let handle = self.cache(h)?;
+								let handle = self.cache(h, &combine_encoded(&key, &enc_nibble))?;
 								self.storage.destroy(handle)
 							}
 						};
 						let child_node = match stored {
 							Stored::New(node) => node,
 							Stored::Cached(node, hash) => {
-								self.death_row.insert(hash);
+								self.death_row.insert((hash, key.clone()));
 								node
 							},
 						};
@@ -1415,6 +1416,7 @@
 		let (new_handle, changed) = self.0.insert_at_no_ext(
 			root_handle,
 			NibbleSlice::new(key),
+			NodeKey::from_slice(nibbleslice::EMPTY_ENCODED),
 			DBValue::from_slice(value),
 			&mut old_val,
 		)?;
@@ -1432,7 +1434,9 @@
 		let key = NibbleSlice::new(key);
 		let mut old_val = None;
 
-		match self.0.remove_at_no_ext(root_handle, key, &mut old_val)? {
+    // TODO EMCH notice that here the matching key / partial is not aboslute of invertible (one
+    // grow the other decrease
+		match self.0.remove_at_no_ext(root_handle, key, NodeKey::from_slice(nibbleslice::EMPTY_ENCODED), &mut old_val)? {
 			Some((handle, changed)) => {
 				trace!(target: "trie", "remove: altered trie={}", changed);
 				self.0.root_handle = NodeHandle::InMemory(handle);
@@ -1463,7 +1467,7 @@
 	use env_logger;
 	use standardmap::*;
 	use DBValue;
-	use memory_db::{MemoryDB, PrefixedKey};
+	use memory_db::{MemoryDB, PrefixedKey, HashKey};
 	use hash_db::{Hasher, HashDB};
 	use keccak_hasher::KeccakHasher;
 	use reference_trie::{RefTrieDBMutNoExt, RefTrieDBMut, TrieMut, NodeCodec,
@@ -1599,10 +1603,10 @@
 		let big_value2 = b"00000000000000000000000000000002";
 		let big_value3 = b"00000000000000000000000000000004";
 
-		let mut memdb2 = MemoryDB::default();
+		let mut memdb2 = MemoryDB::<_,HashKey<_>,_>::default();
 		let mut root2 = Default::default();
 		{
-			let mut memdb = MemoryDB::default();
+			let mut memdb = MemoryDB::<_, HashKey<_>, _>::default();
 			let mut root = Default::default();
 			let mut t1 = RefTrieDBMutNoExt::new(&mut memdb, &mut root);
 			//t1.insert(&[0x01, 0x23], big_value).unwrap();
