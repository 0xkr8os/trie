--- conflicted
+++ resolved
@@ -1,32 +1,18 @@
 [package]
 name = "trie-db"
-version = "0.9.1"
+version = "0.9.2"
 authors = ["Parity Technologies <admin@parity.io>"]
 description = "Merkle-Patricia Trie generic over key hasher and node encoding"
 repository = "https://github.com/paritytech/parity-common"
 license = "Apache-2.0"
 
 [dependencies]
-<<<<<<< HEAD
-log = { version = "0.3" }
-rand = { version = "0.4" }
+log = "0.4"
+rand = "0.6"
 #elastic-array = { version = "0.10" }
 elastic-array = { version = "0.10", path = "../../elastic-array", default-features = false }
-hash-db = { path = "../hash-db", default-features = false }
+hash-db = { path = "../hash-db", default-features = false, version = "0.9.0"}
 hashbrown = { version = "0.1" }
-
-[dev-dependencies]
-env_logger = "0.5"
-memory-db = { path = "../memory-db" }
-trie-root = { path = "../trie-root" }
-trie-standardmap = { path = "../test-support/trie-standardmap" }
-keccak-hasher = { path = "../test-support/keccak-hasher" }
-reference-trie = { path = "../test-support/reference-trie", default-features = false }
-=======
-log = "0.4"
-rand = "0.6"
-elastic-array = "0.10"
-hash-db = { path = "../hash-db" , version = "0.9.0"}
 
 [dev-dependencies]
 env_logger = "0.6"
@@ -35,8 +21,7 @@
 trie-standardmap = { path = "../test-support/trie-standardmap", version = "0.9.1" }
 keccak-hasher = { path = "../test-support/keccak-hasher", version = "0.2.1" }
 # DISABLE the following line when publishing until cyclic dependencies are resolved https://github.com/rust-lang/cargo/issues/4242
-reference-trie = { path = "../test-support/reference-trie", version = "0.2.0" }
->>>>>>> 696a380c
+reference-trie = { path = "../test-support/reference-trie", default-features = false, version = "0.2.0" }
 hex-literal = "0.1"
 criterion = "0.2.8"
 
